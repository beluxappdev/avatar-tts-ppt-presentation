
version: '3.8'
services:
<<<<<<< HEAD
  ui:
    build:
      context: ./src/ui/
      dockerfile: Dockerfile
      args:
        - REACT_APP_API_BASE_URL=http://localhost:8080
    ports:
      - "3000:3000"
    environment:
      - REACT_APP_API_BASE_URL=http://localhost:8080
    env_file:
      - .env
=======
>>>>>>> bcc8c973
  api:
    build:
      context: ./src/api/
      dockerfile: Dockerfile
    ports:
      - "8080:80"
    env_file:
      - .env
  image-extractor:
    build:
      context: ./src/extractors/
      dockerfile: Dockerfile
      args:
        - EXTRACTOR_TYPE=image_extractor
    environment:
      - EXTRACTOR_TYPE=image_extractor
    env_file:
      - .env
  script-extractor:
    build:
      context: ./src/extractors/
      dockerfile: Dockerfile
      args:
        - EXTRACTOR_TYPE=script_extractor
    environment:
      - EXTRACTOR_TYPE=script_extractor
    env_file:
<<<<<<< HEAD
      - .env
=======
      - .env
  frontend:
    build:
      context: ./frontend/
      dockerfile: Dockerfile
    ports:
      - "3000:80"
    depends_on:
      - api
    environment:
      - REACT_APP_API_URL=http://localhost:8080/api
>>>>>>> bcc8c973
<|MERGE_RESOLUTION|>--- conflicted
+++ resolved
@@ -1,21 +1,6 @@
 
 version: '3.8'
 services:
-<<<<<<< HEAD
-  ui:
-    build:
-      context: ./src/ui/
-      dockerfile: Dockerfile
-      args:
-        - REACT_APP_API_BASE_URL=http://localhost:8080
-    ports:
-      - "3000:3000"
-    environment:
-      - REACT_APP_API_BASE_URL=http://localhost:8080
-    env_file:
-      - .env
-=======
->>>>>>> bcc8c973
   api:
     build:
       context: ./src/api/
@@ -43,9 +28,6 @@
     environment:
       - EXTRACTOR_TYPE=script_extractor
     env_file:
-<<<<<<< HEAD
-      - .env
-=======
       - .env
   frontend:
     build:
@@ -56,5 +38,4 @@
     depends_on:
       - api
     environment:
-      - REACT_APP_API_URL=http://localhost:8080/api
->>>>>>> bcc8c973
+      - REACT_APP_API_URL=http://localhost:8080/api